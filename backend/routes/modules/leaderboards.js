const express = require('express');
const router = express.Router();
const multer = require('multer');
const { logoStorage } = require('../../config/cloudinary');
const adversusAPI = require('../../services/adversusAPI');
const database = require('../../services/database');
const leaderboardService = require('../../services/leaderboards');
const dealsCache = require('../../services/dealsCache');
const smsCache = require('../../services/smsCache');
const loginTimeCache = require('../../services/loginTimeCache');
const leaderboardCache = require('../../services/leaderboardCache');
const campaignCache = require('../../services/campaignCache');
const campaignBonusTiers = require('../../services/campaignBonusTiers');
const userCache = require('../../services/userCache');

// Multer upload for logos
const upload = multer({
  storage: logoStorage,
  limits: { fileSize: 5 * 1024 * 1024 }
});

// ==================== LEADERBOARDS ====================

// Get all leaderboards
router.get('/', async (req, res) => {
  try {
    const leaderboards = await leaderboardService.getLeaderboards();
    res.json(leaderboards);
  } catch (error) {
    res.status(500).json({ error: error.message });
  }
});

// Get active leaderboards
router.get('/active', async (req, res) => {
  try {
    const activeLeaderboards = await leaderboardService.getActiveLeaderboards();
    res.json(activeLeaderboards);
  } catch (error) {
    res.status(500).json({ error: error.message });
  }
});

// Get single leaderboard
router.get('/:id', async (req, res) => {
  try {
    const leaderboard = await leaderboardService.getLeaderboard(req.params.id);
    if (!leaderboard) {
      return res.status(404).json({ error: 'Leaderboard not found' });
    }
    res.json(leaderboard);
  } catch (error) {
    res.status(500).json({ error: error.message });
  }
});

// Get leaderboard stats with SMS data and bonus tiers
router.get('/:id/stats', async (req, res) => {
  try {
    const leaderboardId = req.params.id;

    // Get leaderboard config
    const leaderboard = await leaderboardService.getLeaderboard(leaderboardId);
    if (!leaderboard) {
      return res.status(404).json({ error: 'Leaderboard not found' });
    }

    // Calculate date range
    const { startDate, endDate } = leaderboardService.getDateRange(leaderboard);
    console.log(`📊 [${leaderboard.name}] Fetching stats from ${startDate.toISOString()} to ${endDate.toISOString()}`);
    console.log(`   ⏰ Current server time (UTC): ${new Date().toISOString()}`);
    console.log(`   📅 Time period: ${leaderboard.timePeriod}`);
    if (leaderboard.userGroups && leaderboard.userGroups.length > 0) {
      console.log(`   👥 User groups filter: ${leaderboard.userGroups.join(', ')}`);
    }

    // Check cache first
    const cacheKey = `${leaderboardId}-${startDate.toISOString()}-${endDate.toISOString()}`;
    const cached = leaderboardCache.get(leaderboardId, startDate.toISOString(), endDate.toISOString());

    if (cached) {
      const statsCount = cached.stats?.length || 0;
      const dealsCount = cached.stats?.reduce((sum, s) => sum + (s.dealCount || 0), 0) || 0;
      console.log(`✅ Returning cached stats for ${leaderboard.name}: ${statsCount} agents, ${dealsCount} deals`);
      return res.json(cached);
    }

    // NOTE: Central sync scheduler handles all cache updates every 3 minutes
    // This endpoint just reads from cache (no sync calls to avoid rate limiting)

    // Get deals from cache
    const cachedDeals = await dealsCache.getDealsInRange(startDate, endDate);
    console.log(`   💾 Found ${cachedDeals.length} deals in cache for date range`);

    // DEBUG: Log deals per user from cache (before filtering)
    const rawDealsByUser = {};
    cachedDeals.forEach(deal => {
      const userId = String(deal.userId);
      if (!rawDealsByUser[userId]) rawDealsByUser[userId] = 0;
      rawDealsByUser[userId] += parseInt(deal.multiDeals || '1');
    });
    console.log(`   📋 Raw cache data: ${Object.keys(rawDealsByUser).length} users with deals (BEFORE any filtering)`);
    Object.entries(rawDealsByUser).slice(0, 5).forEach(([userId, count]) => {
      console.log(`      User ${userId}: ${count} deals (raw from cache)`);
    });

    // Convert cached deals to lead format
    const leads = cachedDeals.map(deal => {
      // CRITICAL: Ensure multiDeals is always a number, never a string
      let multiDeals = parseInt(deal.multiDeals);
      if (isNaN(multiDeals) || multiDeals < 1) {
        console.error(`❌ CRITICAL: Invalid multiDeals in cache for lead ${deal.leadId}: ${typeof deal.multiDeals} = "${deal.multiDeals}"`);
        multiDeals = 1; // Fallback
      }

      return {
        id: deal.leadId,
        lastContactedBy: deal.userId,
        campaignId: deal.campaignId,
        status: deal.status,
        lastUpdatedTime: deal.orderDate,
        resultData: [
          { id: 70163, value: String(deal.commission) },
          { id: 74126, value: multiDeals }, // Always a number now
          { label: 'Order date', value: deal.orderDate }
        ]
      };
    });

    console.log(`✅ Loaded ${leads.length} deals from cache`);

    // Get users and agents
    let adversusUsers = [];
    let localAgents = [];

    // Use cached users with fallback to API if not initialized
    adversusUsers = await userCache.getUsers({ adversusAPI });

    // CRITICAL: If user cache is empty, ALL filtering will fail → 0 deals!
    // This is why klassiska tabellen shows 0 deals after leaderboardCache.clear()
    if (adversusUsers.length === 0) {
      console.error('🚨 CRITICAL: User cache is EMPTY in /stats endpoint!');
      console.error('   This causes 0 deals in klassiska tabellen after new deal popup.');
      console.error('   Attempting direct API call as emergency fallback...');

      try {
        const result = await adversusAPI.getUsers();
        adversusUsers = result.users || [];
        console.log(`✅ Emergency fallback: Got ${adversusUsers.length} users from API`);
        userCache.update(adversusUsers);
      } catch (error) {
        console.error('❌ Emergency fallback failed:', error.message);
        // Continue with empty array - will show no filtered data
      }
    }

    try {
      localAgents = await database.getAgents();
    } catch (error) {
      console.error('⚠️ Failed to load local agents:', error.message);
    }

    // Filter by user groups if specified
    let filteredLeads = leads;
    if (leaderboard.userGroups && leaderboard.userGroups.length > 0) {
      // Normalize userGroups to strings for comparison
      const normalizedGroups = leaderboard.userGroups.map(g => String(g));

      console.log(`🔍 Filtering by user groups: ${normalizedGroups.join(', ')}`);

      // Find all users in the selected groups
      const allowedUserIds = adversusUsers
        .filter(u => {
          if (!u.group || !u.group.id) {
            return false;
          }
          const userGroupId = String(u.group.id);
          const isAllowed = normalizedGroups.includes(userGroupId);

          if (isAllowed) {
            console.log(`  ✅ User ${u.id} (${u.name || 'Unknown'}) in group ${userGroupId} - INCLUDED`);
          }

          return isAllowed;
        })
        .map(u => String(u.id)); // Convert user IDs to strings

      console.log(`  📋 Found ${allowedUserIds.length} users in selected groups`);

      // Filter deals by these user IDs (normalize lead.lastContactedBy to string)
      filteredLeads = leads.filter(lead => {
        const leadUserId = String(lead.lastContactedBy);
        return allowedUserIds.includes(leadUserId);
      });

      console.log(`🔍 Filtered ${leads.length} → ${filteredLeads.length} deals by groups: ${normalizedGroups.join(', ')}`);
    }

    // Calculate stats
    const stats = {};

    // IMPORTANT: Initialize stats for ALL users first (so users with 0 deals show up)
    // If userGroups filter is active, only add users from those groups
    // If no filter, add ALL adversus users
    if (leaderboard.userGroups && leaderboard.userGroups.length > 0) {
      // Filter active: Only users from selected groups
      const normalizedGroups = leaderboard.userGroups.map(g => String(g));
      const usersInSelectedGroups = adversusUsers.filter(u => {
        if (!u.group || !u.group.id) return false;
        const userGroupId = String(u.group.id);
        return normalizedGroups.includes(userGroupId);
      });

      usersInSelectedGroups.forEach(user => {
        stats[user.id] = {
          userId: user.id,
          totalCommission: 0,
          dealCount: 0
        };
      });
      console.log(`  📋 Initialized ${usersInSelectedGroups.length} users from selected groups`);
    } else {
      // No filter: Add ALL adversus users
      adversusUsers.forEach(user => {
        stats[user.id] = {
          userId: user.id,
          totalCommission: 0,
          dealCount: 0
        };
      });
      console.log(`  📋 Initialized ${adversusUsers.length} users (no group filter)`);
    }

    // DEBUG: Log deals that will be processed
    const dealsByUser = {};
    filteredLeads.forEach(lead => {
      const userId = String(lead.lastContactedBy);
      if (!dealsByUser[userId]) dealsByUser[userId] = 0;
      const multiDeals = parseInt(lead.resultData?.find(f => f.id === 74126)?.value || '1');
      dealsByUser[userId] += multiDeals;
    });
    console.log(`📊 Deals per user after filtering: ${Object.keys(dealsByUser).length} users with deals`);
    Object.entries(dealsByUser).slice(0, 5).forEach(([userId, count]) => {
      const user = adversusUsers.find(u => String(u.id) === userId);
      console.log(`   User ${userId} (${user?.name || 'UNKNOWN'}): ${count} deals`);
    });

    // Then add deal data for users who have deals
    filteredLeads.forEach(lead => {
      const userId = lead.lastContactedBy;
      if (!userId) return;

      // Create entry if user not in adversusUsers (shouldn't happen, but safety)
      if (!stats[userId]) {
        stats[userId] = {
          userId: userId,
          totalCommission: 0,
          dealCount: 0
        };
      }

      const commissionField = lead.resultData?.find(f => f.id === 70163);
      const commission = parseFloat(commissionField?.value || 0);

      const multiDealsField = lead.resultData?.find(f => f.id === 74126);
      const rawMultiDeals = multiDealsField?.value;
      const multiDealsValue = parseInt(rawMultiDeals || '1');

      // DEBUG: Log if multiDeals parsing fails or produces unexpected value
      if (isNaN(multiDealsValue)) {
        console.error(`❌ CRITICAL: multiDeals is NaN for lead ${lead.id}, user ${userId}`);
        console.error(`   Raw value: ${typeof rawMultiDeals} = "${rawMultiDeals}"`);
        console.error(`   Parsed value: ${multiDealsValue}`);
      } else if (multiDealsValue === 0) {
        console.warn(`⚠️  WARNING: multiDeals is 0 for lead ${lead.id}, user ${userId}`);
        console.warn(`   Raw value: ${typeof rawMultiDeals} = "${rawMultiDeals}"`);
      } else if (typeof rawMultiDeals === 'string' && rawMultiDeals.length > 3) {
        console.warn(`⚠️  WARNING: multiDeals is long string for lead ${lead.id}, user ${userId}`);
        console.warn(`   Raw value: ${typeof rawMultiDeals} = "${rawMultiDeals}"`);
        console.warn(`   Parsed to: ${multiDealsValue}`);
      }

      stats[userId].totalCommission += commission;
      stats[userId].dealCount += multiDealsValue;
    });

    // DEBUG: Log final stats for users with deals
    const usersWithDeals = Object.values(stats).filter(s => s.dealCount > 0);
    const usersWithZeroDeals = Object.values(stats).filter(s => s.dealCount === 0);
    console.log(`📊 FINAL STATS: ${usersWithDeals.length} users with deals, ${usersWithZeroDeals.length} users with 0 deals`);

    // Log first 5 users with deals
    usersWithDeals.slice(0, 5).forEach(s => {
      const user = adversusUsers.find(u => String(u.id) === String(s.userId));
      console.log(`   ✅ User ${s.userId} (${user?.name || 'UNKNOWN'}): ${s.dealCount} deals, ${Math.round(s.totalCommission)} THB`);
    });

    // Log users with 0 deals (WARNING - these will show 0 in klassiska tabellen!)
    if (usersWithZeroDeals.length > 0 && usersWithZeroDeals.length <= 10) {
      console.log(`⚠️  Users with 0 deals (will show 0 in klassiska tabellen):`);
      usersWithZeroDeals.forEach(s => {
        const user = adversusUsers.find(u => String(u.id) === String(s.userId));
        console.log(`   ❌ User ${s.userId} (${user?.name || 'UNKNOWN'}): 0 deals`);
      });
    }

    // ==================== CAMPAIGN BONUS CALCULATION ====================
    // Beräkna campaign bonus per agent, per dag, per kampanj-grupp
    console.log(`💰 Calculating campaign bonus for ${Object.keys(stats).length} agents...`);

    const campaignBonusPerAgent = {};

    // Gruppera deals per agent
    for (const deal of cachedDeals) {
      const userId = String(deal.userId);

      // Skip if not in filtered leads
      if (!stats[userId]) continue;

      if (!campaignBonusPerAgent[userId]) {
        campaignBonusPerAgent[userId] = {};
      }

      // Get campaign group
      let campaignGroup = 'Unknown';
      try {
        const campaignInfo = await campaignCache.getCampaignInfo(deal.campaignId, adversusAPI);
        campaignGroup = campaignInfo.group;
      } catch (error) {
        console.error(`⚠️ Failed to get campaign group for ${deal.campaignId}:`, error.message);
      }

      // Extract date (YYYY-MM-DD) from orderDate
      const dealDate = new Date(deal.orderDate).toISOString().split('T')[0];

      // Initialize structure: agent -> date -> campaignGroup -> deals[]
      if (!campaignBonusPerAgent[userId][dealDate]) {
        campaignBonusPerAgent[userId][dealDate] = {};
      }

      if (!campaignBonusPerAgent[userId][dealDate][campaignGroup]) {
        campaignBonusPerAgent[userId][dealDate][campaignGroup] = {
          deals: [],
          totalDeals: 0
        };
      }

      // Add deal
      const multiDeals = parseInt(deal.multiDeals || '1');
      campaignBonusPerAgent[userId][dealDate][campaignGroup].deals.push({
        leadId: deal.leadId,
        multiDeals: multiDeals,
        commission: deal.commission
      });
      campaignBonusPerAgent[userId][dealDate][campaignGroup].totalDeals += multiDeals;
    }

    // Calculate bonus for each agent
    for (const userId in campaignBonusPerAgent) {
      let totalBonus = 0;
      const bonusDetails = [];

      for (const date in campaignBonusPerAgent[userId]) {
        for (const campaignGroup in campaignBonusPerAgent[userId][date]) {
          const groupData = campaignBonusPerAgent[userId][date][campaignGroup];
          const dealsCount = groupData.totalDeals;

          // Calculate bonus for this group on this date
          const bonus = campaignBonusTiers.calculateBonusForDeals(campaignGroup, dealsCount);

          if (bonus > 0) {
            totalBonus += bonus;
            bonusDetails.push({
              date,
              campaignGroup,
              deals: dealsCount,
              bonus
            });
          }
        }
      }

      // Add to stats
      stats[userId].campaignBonus = totalBonus;
      stats[userId].campaignBonusDetails = bonusDetails;
    }

    // Ensure all agents have campaignBonus field (even if 0)
    for (const userId in stats) {
      if (!stats[userId].campaignBonus) {
        stats[userId].campaignBonus = 0;
        stats[userId].campaignBonusDetails = [];
      }
    }

    console.log(`✅ Campaign bonus calculated for ${Object.keys(campaignBonusPerAgent).length} agents`);

    // SYNC LOGIN TIME FOR ALL USERS (before processing each one)
    // This avoids rate limiting by using workforce API - ONE call for ALL users!
    const userIds = Object.keys(stats);
    if (userIds.length > 0 && await loginTimeCache.needsSync()) {
      console.log(`\n⏱️ Syncing login time for ${userIds.length} users before building stats...`);
      try {
        await loginTimeCache.syncLoginTimeForUsers(adversusAPI, userIds, startDate, endDate);
      } catch (error) {
        console.error(`⚠️ Failed to sync login times (will try individually):`, error.message);
      }
    }

    // Build complete stats array with SMS and campaign bonus data
    const statsArray = await Promise.all(
      Object.values(stats).map(async (stat) => {
        const adversusUser = adversusUsers.find(u => String(u.id) === String(stat.userId));
        const localAgent = localAgents.find(a => String(a.userId) === String(stat.userId));

        let agentName = `Agent ${stat.userId}`;
        if (adversusUser) {
          if (adversusUser.name) {
            agentName = adversusUser.name;
          } else if (adversusUser.firstname || adversusUser.lastname) {
            agentName = `${adversusUser.firstname || ''} ${adversusUser.lastname || ''}`.trim();
          }
        }

        // Get SMS data
        let smsData = { uniqueSMS: 0, successRate: 0 };
        try {
          smsData = await smsCache.getSMSSuccessRate(stat.userId, startDate, endDate, stat.dealCount);
        } catch (error) {
          console.error(`⚠️ Failed to get SMS stats for user ${stat.userId}:`, error.message);
        }

        // Get login time data (for deals per hour calculation)
        let loginTimeData = { loginSeconds: 0, loginHours: 0, dealsPerHour: 0 };
        try {
          // Get cached login time (central sync runs every 15s, no API fallback needed)
          let loginTime = await loginTimeCache.getLoginTime(stat.userId, startDate, endDate);

          // Handle incomplete multi-day data (returns null)
          if (loginTime === null) {
            console.warn(`⚠️  User ${stat.userId}: Incomplete loginTime data for period, showing null for order/h`);
            loginTimeData = {
              loginSeconds: null,
              loginHours: null,
              dealsPerHour: null
            };
          } else {
            const loginSeconds = loginTime?.loginSeconds || 0;
            const loginHours = loginSeconds > 0 ? (loginSeconds / 3600).toFixed(2) : 0;
            const dealsPerHour = loginTimeCache.calculateDealsPerHour(stat.dealCount || 0, loginSeconds);

            // 🔍 DEBUG: Log order/h calculation details
            if (dealsPerHour > 0) {
              console.log(`   🕒 User ${stat.userId} (${agentName}) order/h: ${dealsPerHour} = ${stat.dealCount} deals / ${loginHours}h (${loginSeconds}s)`);
              if (loginTime?.fromDate && loginTime?.toDate) {
                console.log(`      📅 Login time period: ${new Date(loginTime.fromDate).toISOString().split('T')[0]} → ${new Date(loginTime.toDate).toISOString().split('T')[0]}`);
              }
            }

            loginTimeData = {
              loginSeconds,
              loginHours: parseFloat(loginHours),
              dealsPerHour
            };
          }
        } catch (error) {
          console.error(`⚠️ Failed to get login time for user ${stat.userId}:`, error.message);
        }

        return {
          userId: stat.userId,
          dealCount: stat.dealCount || 0,
          totalCommission: stat.totalCommission || 0,
          uniqueSMS: smsData.uniqueSMS || 0,
          smsSuccessRate: smsData.successRate || 0,
          campaignBonus: stat.campaignBonus || 0,
          campaignBonusDetails: stat.campaignBonusDetails || [],
          loginSeconds: loginTimeData.loginSeconds || 0,
          loginHours: loginTimeData.loginHours || 0,
          dealsPerHour: loginTimeData.dealsPerHour || 0,
          agent: {
            id: stat.userId,
            userId: stat.userId,
            name: agentName,
            email: adversusUser?.email || '',
            profileImage: localAgent?.profileImage || null,
            groupName: adversusUser?.group?.name || null
          }
        };
      })
    );

    // ==================== GROUP-BASED AGGREGATION ====================
    let finalStats = statsArray;

    if (leaderboard.displayMode === 'groups') {
      console.log(`👥 Aggregating stats by user groups...`);

      // Group stats by user group
      const groupStats = {};

      for (const stat of statsArray) {
        const groupName = stat.agent.groupName || 'Ingen Grupp';

        if (!groupStats[groupName]) {
          groupStats[groupName] = {
            groupName: groupName,
            totalCommission: 0,
            dealCount: 0,
            uniqueSMS: 0,
            campaignBonus: 0,
            agentCount: 0,
            agents: []
          };
        }

        groupStats[groupName].totalCommission += stat.totalCommission;
        groupStats[groupName].dealCount += stat.dealCount;
        groupStats[groupName].uniqueSMS += stat.uniqueSMS;
        groupStats[groupName].campaignBonus += stat.campaignBonus;
        groupStats[groupName].agentCount += 1;
        groupStats[groupName].agents.push({
          name: stat.agent.name,
          dealCount: stat.dealCount,
          commission: stat.totalCommission
        });
      }

      // Convert to array and calculate averages
      finalStats = Object.values(groupStats).map(group => ({
        groupName: group.groupName,
        dealCount: group.dealCount,
        totalCommission: group.totalCommission,
        uniqueSMS: group.uniqueSMS,
        campaignBonus: group.campaignBonus,
        agentCount: group.agentCount,
        avgCommission: group.agentCount > 0 ? group.totalCommission / group.agentCount : 0,
        avgDeals: group.agentCount > 0 ? group.dealCount / group.agentCount : 0,
        agents: group.agents
      }));

      console.log(`✅ Aggregated into ${finalStats.length} groups`);
    }

    // Sort based on leaderboard.sortBy configuration
    const sortBy = leaderboard.sortBy || 'commission';

    if (leaderboard.displayMode === 'groups') {
      // Sort groups
      if (sortBy === 'total') {
        finalStats.sort((a, b) => ((b.totalCommission + b.campaignBonus) - (a.totalCommission + a.campaignBonus)));
      } else if (sortBy === 'dealCount') {
        finalStats.sort((a, b) => b.dealCount - a.dealCount);
      } else {
        finalStats.sort((a, b) => b.totalCommission - a.totalCommission);
      }
    } else {
      // Sort individuals
      if (sortBy === 'total') {
        finalStats.sort((a, b) =>
          ((b.totalCommission + b.campaignBonus) - (a.totalCommission + a.campaignBonus))
        );
      } else if (sortBy === 'dealCount') {
        finalStats.sort((a, b) => b.dealCount - a.dealCount);
      } else {
        finalStats.sort((a, b) => b.totalCommission - a.totalCommission);
      }
    }

    // ==================== TOP N FILTERING ====================
    if (leaderboard.topN && leaderboard.topN > 0) {
      console.log(`🔝 Limiting to top ${leaderboard.topN} results`);
      finalStats = finalStats.slice(0, leaderboard.topN);
    }

    // ==================== GAP CALCULATIONS ====================
    if (leaderboard.showGap && finalStats.length > 0) {
      const leaderValue = sortBy === 'total'
        ? (finalStats[0].totalCommission + finalStats[0].campaignBonus)
        : sortBy === 'dealCount'
        ? finalStats[0].dealCount
        : finalStats[0].totalCommission;

      finalStats.forEach((stat, index) => {
        if (index === 0) {
          stat.gapToLeader = 0;
        } else {
          const currentValue = sortBy === 'total'
            ? (stat.totalCommission + stat.campaignBonus)
            : sortBy === 'dealCount'
            ? stat.dealCount
            : stat.totalCommission;

          stat.gapToLeader = leaderValue - currentValue;
        }
      });
    }

    // ==================== MINI STATS ====================
    let miniStats = null;
    if (leaderboard.showMiniStats) {
      const totalCommission = finalStats.reduce((sum, s) => sum + (s.totalCommission || 0), 0);
      const totalDeals = finalStats.reduce((sum, s) => sum + (s.dealCount || 0), 0);
      const totalBonus = finalStats.reduce((sum, s) => sum + (s.campaignBonus || 0), 0);
      const totalSMS = finalStats.reduce((sum, s) => sum + (s.uniqueSMS || 0), 0);

      miniStats = {
        totalCommission,
        totalDeals,
        totalBonus,
        totalSMS,
        grandTotal: totalCommission + totalBonus,
        participantCount: finalStats.length
      };
    }

    // 🛡️ ULTIMATE SAFETY: If empty stats AND we have fallback data, use it!
    let response;
    if (!finalStats || finalStats.length === 0) {
      console.warn(`\n⚠️ ⚠️ ⚠️  EMPTY STATS DETECTED for "${leaderboard.name}"!`);
      console.warn(`   📊 Deals in cache: ${cachedDeals.length}`);
      console.warn(`   📊 Filtered deals (after group filter): ${filteredLeads.length}`);
      console.warn(`   📊 Stats object keys: ${Object.keys(stats).length}`);
      console.warn(`   📊 Stats array (after processing): ${statsArray.length}`);
      console.warn(`   📊 Final stats (after sorting/filtering): ${finalStats.length}`);
      console.warn(`   👥 User groups filter: ${leaderboard.userGroups && leaderboard.userGroups.length > 0 ? leaderboard.userGroups.join(', ') : 'NONE'}`);
      console.warn(`   📅 Date range: ${startDate.toISOString()} → ${endDate.toISOString()}`);
      console.warn(`   ⏰ Current UTC time: ${new Date().toISOString()}`);

      // Try to use fallback data
      const fallbackData = leaderboardCache.getLastGood(leaderboardId, startDate.toISOString(), endDate.toISOString());
      if (fallbackData) {
        console.warn(`   🆘 Using FALLBACK data instead of empty stats!`);
        response = fallbackData;
      } else {
        console.warn(`   ❌ No fallback data available - returning empty stats`);
        console.warn(`   🔍 This should ONLY happen on first load or if legitimately NO deals exist!\n`);

        response = {
          leaderboard: leaderboard,
          stats: finalStats,
          miniStats: miniStats,
          dateRange: {
            startDate: startDate.toISOString(),
            endDate: endDate.toISOString()
          }
        };
      }
    } else {
      response = {
        leaderboard: leaderboard,
        stats: finalStats,
        miniStats: miniStats,
        dateRange: {
          startDate: startDate.toISOString(),
          endDate: endDate.toISOString()
        }
      };

      // Cache the result (and save as fallback if non-empty)
      leaderboardCache.set(leaderboardId, startDate.toISOString(), endDate.toISOString(), response);
    }

    console.log(`📈 Returning leaderboard "${leaderboard.name}" with ${response.stats.length} ${leaderboard.displayMode === 'groups' ? 'groups' : 'agents'}`);

    res.json(response);
  } catch (error) {
    console.error('❌ Error fetching leaderboard stats:', error);
    res.status(500).json({ error: error.message });
  }
});

// Create leaderboard
router.post('/', async (req, res) => {
  try {
    const leaderboard = await leaderboardService.createLeaderboard(req.body);
    res.json(leaderboard);
  } catch (error) {
    res.status(500).json({ error: error.message });
  }
});

// Update leaderboard
router.put('/:id', async (req, res) => {
  try {
    const leaderboard = await leaderboardService.updateLeaderboard(req.params.id, req.body);

    // Invalidate cache for this leaderboard
    leaderboardCache.invalidate(req.params.id);

    res.json(leaderboard);
  } catch (error) {
    res.status(500).json({ error: error.message });
  }
});

// Get leaderboard historical trend data
router.get('/:id/history', async (req, res) => {
  try {
    const leaderboardId = req.params.id;
    const {
      hours,
      days,
      metric = 'commission',
      metrics // Optional: JSON array for multi-metric e.g. [{"metric":"commission","axis":"left"},{"metric":"sms_rate","axis":"right"}]
    } = req.query;

    // Parse metrics if provided (for dual Y-axis support)
    let metricsToFetch = [];
    if (metrics) {
      try {
        metricsToFetch = JSON.parse(metrics);
      } catch (e) {
        metricsToFetch = [{ metric, axis: 'left' }];
      }
    } else {
      // Single metric mode (backward compatible)
      metricsToFetch = [{ metric, axis: 'left' }];
    }

    // Get leaderboard config
    const leaderboard = await leaderboardService.getLeaderboard(leaderboardId);
    if (!leaderboard) {
      return res.status(404).json({ error: 'Leaderboard not found' });
    }

    // Calculate date range
    // PRIORITY: Use leaderboard's timePeriod setting if it exists (respects calendar months/weeks)
    // FALLBACK: Use days/hours parameters for backward compatibility
    let startDate, endDate, groupByDay;

    if (leaderboard.timePeriod) {
      // Use leaderboard's configured time period (e.g., 'month', 'week', 'day', 'custom')
      const dateRange = leaderboardService.getDateRange(leaderboard);
      startDate = dateRange.startDate;
      endDate = dateRange.endDate;
      groupByDay = leaderboard.timePeriod !== 'day'; // Group by day unless it's a single day view
      console.log(`📅 Using leaderboard timePeriod: ${leaderboard.timePeriod}`);
    } else {
      // Fallback to days/hours parameters
      endDate = new Date();
      startDate = new Date();
      if (days) {
        startDate.setDate(startDate.getDate() - parseInt(days));
        groupByDay = true;
      } else {
        startDate.setHours(startDate.getHours() - parseInt(hours || 24));
        groupByDay = false;
      }
      console.log(`📅 Using days/hours parameter: ${days || hours}`);
    }

    console.log(`\n${'='.repeat(80)}`);
    console.log(`📈 TREND CHART REQUEST: ${leaderboard.name}`);
    console.log(`${'='.repeat(80)}`);
    console.log(`📈 [${leaderboard.name}] Fetching history from ${startDate.toISOString()} to ${endDate.toISOString()}`);
    console.log(`   📊 Grouping by: ${groupByDay ? 'DAY' : 'HOUR'}, Metrics: ${metrics || metric}`);
    console.log(`   👥 User Groups filter: ${leaderboard.userGroups && leaderboard.userGroups.length > 0 ? leaderboard.userGroups.join(', ') : 'ALLA (tomt filter)'}`);
    console.log(`   ⏰ Current time: ${new Date().toISOString()}`);

    // Get data from caches
    const cachedDeals = await dealsCache.getDealsInRange(startDate, endDate);
    const cachedSMS = await smsCache.getSMSInRange(startDate, endDate);

    console.log(`   📦 Raw cache results: ${cachedDeals.length} deals, ${cachedSMS.length} SMS`);

    // Get users
    let adversusUsers = [];
    // Use cached users with fallback to API if not initialized
    adversusUsers = await userCache.getUsers({ adversusAPI });

    // CRITICAL: If user cache is empty, filtering will return 0 deals!
    if (adversusUsers.length === 0) {
      console.error('🚨 CRITICAL: User cache is EMPTY in /history endpoint!');
      console.error('   Attempting direct API call as emergency fallback...');

      try {
        const result = await adversusAPI.getUsers();
        adversusUsers = result.users || [];
        console.log(`✅ Emergency fallback: Got ${adversusUsers.length} users from API`);
        userCache.update(adversusUsers);
      } catch (error) {
        console.error('❌ Emergency fallback failed:', error.message);
        // Continue with empty array - will show no filtered data
      }
    }

    // Filter by user groups if specified
    let filteredDeals = cachedDeals;
    let filteredSMS = cachedSMS;
    let allowedUserIds = [];

    if (leaderboard.userGroups && leaderboard.userGroups.length > 0) {
      const normalizedGroups = leaderboard.userGroups.map(g => String(g));
      allowedUserIds = adversusUsers
        .filter(u => u.group && u.group.id && normalizedGroups.includes(String(u.group.id)))
        .map(u => String(u.id));

      console.log(`   🔍 Filtered to ${allowedUserIds.length} users from selected groups`);

      filteredDeals = cachedDeals.filter(deal =>
        allowedUserIds.includes(String(deal.userId))
      );
      filteredSMS = cachedSMS.filter(sms =>
        allowedUserIds.includes(String(sms.userId))
      );
    } else {
      allowedUserIds = adversusUsers.map(u => String(u.id));
      console.log(`   🔍 No filter - using all ${allowedUserIds.length} users`);
    }

    console.log(`   📦 Filtered deals: ${filteredDeals.length}, Filtered SMS: ${filteredSMS.length}`);

    // Create userId to groupId mapping (only for filtered users)
    const userGroupMap = {};
    const groupNames = {};

    for (const user of adversusUsers) {
      const userId = String(user.id);
      // Only map users that are in allowedUserIds
      if (user.group && user.group.id && allowedUserIds.includes(userId)) {
        const groupId = String(user.group.id);
        userGroupMap[userId] = groupId;
        groupNames[groupId] = user.group.name || `Group ${groupId}`;
      }
    }

    console.log(`   📊 User groups found: ${Object.keys(groupNames).map(id => groupNames[id]).join(', ')}`);

    // Build a map of groupId -> all userIds in that group (for correct login time calculation)
    const groupUsersMap = {}; // groupId -> Set of all userIds in group
    for (const userId in userGroupMap) {
      const groupId = userGroupMap[userId];
      if (!groupUsersMap[groupId]) {
        groupUsersMap[groupId] = new Set();
      }
      groupUsersMap[groupId].add(userId);
    }

    console.log(`   👥 Users per group:`, Object.keys(groupUsersMap).map(gid =>
      `${groupNames[gid]}: ${groupUsersMap[gid].size} users`
    ).join(', '));

    // Group data by time period (hour or day) and user GROUP instead of individual user
    const timeData = {};

    for (const deal of filteredDeals) {
      const dealDate = new Date(deal.orderDate);
      let timeKey;

      if (groupByDay) {
        timeKey = new Date(dealDate.getFullYear(), dealDate.getMonth(), dealDate.getDate()).toISOString();
      } else {
        timeKey = new Date(dealDate.getFullYear(), dealDate.getMonth(), dealDate.getDate(), dealDate.getHours()).toISOString();
      }

      const userId = String(deal.userId);
      const groupId = userGroupMap[userId];

      if (!groupId) continue; // Skip users without groups

      if (!timeData[timeKey]) {
        timeData[timeKey] = {};
      }

      if (!timeData[timeKey][groupId]) {
        timeData[timeKey][groupId] = {
          commission: 0,
          deals: 0,
          loginSeconds: 0,
          smsSent: 0,
          smsDelivered: 0,
          userIds: new Set(groupUsersMap[groupId]) // Initialize with ALL users in group
        };
      }

      timeData[timeKey][groupId].commission += parseFloat(deal.commission || 0);
      timeData[timeKey][groupId].deals += parseInt(deal.multiDeals || '1');
      // Don't need to add userId here anymore - already included from groupUsersMap
    }

    // DEBUG: Log today's deal counts per group
    const today = new Date();
    const todayKey = groupByDay
      ? new Date(today.getFullYear(), today.getMonth(), today.getDate()).toISOString()
      : null;

    if (todayKey && timeData[todayKey]) {
      console.log(`🔍 TODAY'S DEALS (${todayKey.split('T')[0]}):`);
      for (const groupId in timeData[todayKey]) {
        const groupName = groupNames[groupId] || `Group ${groupId}`;
        const deals = timeData[todayKey][groupId].deals;
        console.log(`   ${groupName}: ${deals} deals`);
      }
    }

    // Add SMS data (grouped by user group)
    for (const sms of filteredSMS) {
      const smsDate = new Date(sms.timestamp);
      let timeKey;

      if (groupByDay) {
        timeKey = new Date(smsDate.getFullYear(), smsDate.getMonth(), smsDate.getDate()).toISOString();
      } else {
        timeKey = new Date(smsDate.getFullYear(), smsDate.getMonth(), smsDate.getDate(), smsDate.getHours()).toISOString();
      }

      const userId = String(sms.userId);
      const groupId = userGroupMap[userId];

      if (!groupId) continue; // Skip users without groups

      if (!timeData[timeKey]) {
        timeData[timeKey] = {};
      }

      if (!timeData[timeKey][groupId]) {
        timeData[timeKey][groupId] = {
          commission: 0,
          deals: 0,
          loginSeconds: 0,
          smsSent: 0,
          smsDelivered: 0,
          userIds: new Set(groupUsersMap[groupId]) // Initialize with ALL users in group
        };
      }

      timeData[timeKey][groupId].smsSent += sms.count || 1;
      if (sms.status === 'delivered') {
        timeData[timeKey][groupId].smsDelivered += sms.count || 1;
      }
      // Don't need to add userId here anymore - already included from groupUsersMap
    }

    // Ensure all time periods exist for all groups (even if no deals/SMS)
    // This is needed to fetch login time for groups with no activity
    const allTimeKeys = new Set(Object.keys(timeData));

    // Generate all time keys in the date range
    let currentDate = new Date(startDate);
    while (currentDate <= endDate) {
      let timeKey;
      if (groupByDay) {
        timeKey = new Date(currentDate.getFullYear(), currentDate.getMonth(), currentDate.getDate()).toISOString();
        currentDate.setDate(currentDate.getDate() + 1);
      } else {
        timeKey = new Date(currentDate.getFullYear(), currentDate.getMonth(), currentDate.getDate(), currentDate.getHours()).toISOString();
        currentDate.setHours(currentDate.getHours() + 1);
      }
      allTimeKeys.add(timeKey);
    }

    // Initialize all time periods for all groups
    for (const timeKey of allTimeKeys) {
      if (!timeData[timeKey]) {
        timeData[timeKey] = {};
      }
      for (const groupId in groupUsersMap) {
        if (!timeData[timeKey][groupId]) {
          timeData[timeKey][groupId] = {
            commission: 0,
            deals: 0,
            loginSeconds: 0,
            smsSent: 0,
            smsDelivered: 0,
            userIds: new Set(groupUsersMap[groupId]) // ALL users in group
          };
        }
      }
    }

    // Add login time data for each time period (sum all users in group)
    const sortedTimes = Object.keys(timeData).sort();
    console.log(`⏱️  [${leaderboard.name}] Processing ${sortedTimes.length} time periods for login time data...`);

    // SUPER OPTIMIZED: Sync login time ONCE for ENTIRE period for all users
    // This reduces API calls from N (one per day) to 1-2 (historical + today)
    // Example: 13 days = 13 API calls → 1-2 API calls (massive rate limit reduction!)

    // Step 1: Collect ALL unique users across ALL time periods
    const allUniqueUserIds = new Set();
    for (const timeKey of sortedTimes) {
      for (const groupId in timeData[timeKey]) {
        for (const userId of timeData[timeKey][groupId].userIds) {
          allUniqueUserIds.add(userId);
        }
      }
    }

    const allUsersArray = Array.from(allUniqueUserIds);
    console.log(`   👥 Total unique users across all periods: ${allUsersArray.length}`);

    // Step 2: Sync login time PER DAY (not entire range) to get accurate daily values
    // This prevents incorrect daily averages for historical data
    console.log(`   🔄 Syncing login time PER DAY for ${allUsersArray.length} users...`);
    console.log(`   📅 Full range: ${startDate.toISOString().split('T')[0]} → ${endDate.toISOString().split('T')[0]}`);

    try {
      // Determine which days need syncing
      const now = new Date();
      const todayStart = new Date(Date.UTC(now.getUTCFullYear(), now.getUTCMonth(), now.getUTCDate(), 0, 0, 0, 0));

      const currentDate = new Date(startDate);
      const daysToSync = [];
      const cachedDays = [];

      while (currentDate <= endDate) {
        const dayStart = new Date(currentDate);
        dayStart.setUTCHours(0, 0, 0, 0);
        const dayEnd = new Date(currentDate);
        dayEnd.setUTCHours(23, 59, 59, 999);
        const dateStr = dayStart.toISOString().split('T')[0];

        // Always sync today (data changes frequently)
        // For historical days, check if we have data in DB
        const isToday = dayStart >= todayStart;

        if (isToday) {
          daysToSync.push({ dayStart, dayEnd, dateStr, reason: 'today' });
        } else {
          // Check if any user is missing data for this day
          let missingData = false;
          for (const userId of allUsersArray) {
            const loginTime = await loginTimeCache.getLoginTime(userId, dayStart, dayEnd);
            if (!loginTime || loginTime.loginSeconds === 0 || loginTime.isAverage) {
              missingData = true;
              break;
            }
          }

          if (missingData) {
            daysToSync.push({ dayStart, dayEnd, dateStr, reason: 'missing' });
          } else {
            cachedDays.push(dateStr);
          }
        }

        // Move to next day
        currentDate.setUTCDate(currentDate.getUTCDate() + 1);
      }

      console.log(`   ✅ Found ${cachedDays.length} days already cached, need to sync ${daysToSync.length} days`);

      // Sync only the days that need it
      for (const { dayStart, dayEnd, dateStr, reason } of daysToSync) {
        console.log(`   📅 Syncing day: ${dateStr} (reason: ${reason})`);
        await loginTimeCache.syncLoginTimeForUsers(adversusAPI, allUsersArray, dayStart, dayEnd);
      }

      console.log(`   ✅ Synced ${daysToSync.length} days, ${cachedDays.length} days used cached data`);
    } catch (error) {
      console.error(`   ❌ Failed to sync login time per day:`, error.message);
    }

    // Step 3: For each time period, read cached data and calculate per-period login time
    for (const timeKey of sortedTimes) {
      const periodStart = new Date(timeKey);
      const periodEnd = new Date(timeKey);

      if (groupByDay) {
        // CRITICAL FIX: Use 23:59:59 instead of 00:00:00 next day
        // This matches how central sync saves login time (00:00 - 23:59)
        // Old: periodEnd = 2025-11-14 00:00:00 (no match)
        // New: periodEnd = 2025-11-13 23:59:59.999 (exact match!)
        periodEnd.setUTCHours(23, 59, 59, 999);
      } else {
        periodEnd.setHours(periodEnd.getHours() + 1);
      }

      // DEBUG: Log the period being queried
      const isPotentiallyToday = timeKey.split('T')[0] === new Date().toISOString().split('T')[0];
      if (isPotentiallyToday) {
        console.log(`   🔍 Querying TODAY's login time: ${periodStart.toISOString()} → ${periodEnd.toISOString()}`);
      }

      // Collect user-group mapping for this period
      const groupUserMapping = [];
      for (const groupId in timeData[timeKey]) {
        for (const userId of timeData[timeKey][groupId].userIds) {
          groupUserMapping.push({ groupId, userId });
        }
      }

      // Read from cache for each user (central sync runs every 15s, no API fallback needed)
      const loginTimeResults = await Promise.all(
        groupUserMapping.map(({ userId }) => loginTimeCache.getLoginTime(userId, periodStart, periodEnd))
      );

      // Sum up login times per group for this period
      const groupLoginTimes = {};
      const groupHasIncompleteData = {};
      loginTimeResults.forEach((loginTime, index) => {
        const { groupId, userId } = groupUserMapping[index];
        if (!groupLoginTimes[groupId]) {
          groupLoginTimes[groupId] = 0;
          groupHasIncompleteData[groupId] = false;
        }

        // Handle incomplete multi-day data
        if (loginTime === null) {
          groupHasIncompleteData[groupId] = true;
          console.warn(`⚠️  User ${userId}: Incomplete loginTime data for period ${timeKey}`);
        } else {
          groupLoginTimes[groupId] += loginTime?.loginSeconds || 0;
        }

        // DEBUG: Log each user's login time for today
        if (isPotentiallyToday) {
          const groupName = groupNames[groupId];
          console.log(`      👤 User ${userId} (${groupName}): ${loginTime === null ? 'INCOMPLETE' : (loginTime?.loginSeconds || 0) + 's'} login time`);
        }
      });

      // Assign to timeData
      for (const groupId in timeData[timeKey]) {
        // If any user in group has incomplete data, mark entire group as incomplete
        if (groupHasIncompleteData[groupId]) {
          timeData[timeKey][groupId].loginSeconds = null;
        } else {
          timeData[timeKey][groupId].loginSeconds = groupLoginTimes[groupId] || 0;
        }

        // Convert Set to Array for serialization
        timeData[timeKey][groupId].userIds = Array.from(timeData[timeKey][groupId].userIds);

        // DEBUG: Log total login seconds per group for today
        if (isPotentiallyToday) {
          const groupName = groupNames[groupId];
          const totalSeconds = groupHasIncompleteData[groupId] ? 'INCOMPLETE' : (groupLoginTimes[groupId] || 0) + 's';
          const deals = timeData[timeKey][groupId].deals;
          console.log(`      🏢 ${groupName}: ${totalSeconds} total for ${deals} deals`);
        }
      }

      console.log(`   ✅ Period ${timeKey.split('T')[0]}: Loaded login time from cache`);

      // Debug: Log calculated values for this period
      for (const groupId in timeData[timeKey]) {
        const groupData = timeData[timeKey][groupId];
        const groupName = groupNames[groupId] || `Group ${groupId}`;
        console.log(`      📊 ${groupName}: ${groupData.deals} deals, ${(groupData.loginSeconds / 3600).toFixed(2)}h login, ${groupData.commission.toFixed(2)} THB`);
      }
    }

    console.log(`✅ [${leaderboard.name}] Login time data processing complete`);

    // Helper function to calculate metric value for a PERIOD (per-day, not cumulative)
    const calculatePeriodMetricValue = (metricName, periodStats) => {
      switch (metricName) {
        case 'deals':
          return periodStats.deals || 0;
        case 'sms_rate':
          return periodStats.smsSent > 0
            ? Math.round((periodStats.smsDelivered / periodStats.smsSent) * 100)
            : 0;
        case 'order_per_hour':
<<<<<<< HEAD
          // Handle incomplete loginTime data (null)
          if (periodStats.loginSeconds === null) {
            return null;
          }
          const orderPerHour = periodStats.loginSeconds > 0
            ? loginTimeCache.calculateDealsPerHour(periodStats.deals, periodStats.loginSeconds)
            : 0;
          return orderPerHour;
=======
          // CRITICAL FIX: calculateDealsPerHour can return null (incomplete data)
          if (periodStats.loginSeconds > 0) {
            const orderPerHour = loginTimeCache.calculateDealsPerHour(periodStats.deals, periodStats.loginSeconds);
            return orderPerHour !== null ? orderPerHour : 0;
          }
          return 0;
>>>>>>> 0921003b
        case 'commission_per_hour':
          // Handle incomplete loginTime data (null)
          if (periodStats.loginSeconds === null) {
            return null;
          }
          const commissionPerHour = periodStats.loginSeconds > 0
            ? Math.round((periodStats.commission / periodStats.loginSeconds) * 3600)
            : 0;
          return commissionPerHour;
        default: // commission
          return Math.round(periodStats.commission || 0);
      }
    };

    // Build time series with PER-DAY values (not cumulative)
    const timeSeries = sortedTimes.map(timeKey => {
      const periodData = timeData[timeKey];

      // Build data point with support for multiple metrics
      const dataPoint = { time: timeKey };

      // For each group, calculate metrics for THIS PERIOD ONLY
      for (const groupId in periodData) {
        const groupName = groupNames[groupId] || `Group ${groupId}`;
        const periodStats = periodData[groupId];

        // Debug logging for first period AND today AND "Dentle" groups
        const isFirstPeriod = timeKey === sortedTimes[0];
        const isLastPeriod = timeKey === sortedTimes[sortedTimes.length - 1];
        const isDentleGroup = groupName.toLowerCase().includes('dentle');

        if (isFirstPeriod || isLastPeriod || isDentleGroup) {
          const dateStr = timeKey.split('T')[0];
          const label = isLastPeriod ? '🔴 LAST/TODAY' : isFirstPeriod ? '🟢 FIRST' : '🟡 DENTLE';
          console.log(`${label} [${groupName}] Period ${dateStr}:`);
          console.log(`   Deals: ${periodStats.deals}`);
          console.log(`   Login seconds: ${periodStats.loginSeconds} (${(periodStats.loginSeconds / 3600).toFixed(2)} hours)`);
          if (periodStats.loginSeconds > 0) {
            console.log(`   Order/hour: ${loginTimeCache.calculateDealsPerHour(periodStats.deals, periodStats.loginSeconds)}`);
          } else if (periodStats.deals > 0) {
            console.log(`   ⚠️  WARNING: Has ${periodStats.deals} deals but 0 login seconds → order/h will be 0!`);
          }
        }

        // Add values for each metric
        for (const metricConfig of metricsToFetch) {
          const metricName = metricConfig.metric;

          // CRITICAL FIX: For order/h metrics, only show values when there are deals AND login time
          // If someone has deals but no login time yet (waiting for sync), showing "0.00 order/h" is misleading
          // Better to show null (skip the point in chart) to indicate incomplete data
          let value;
          if (metricName === 'order_per_hour' || metricName === 'ordersPerHour' || metricName === 'dealsPerHour') {
            // For order/h: only show if there are deals AND login time
            if (periodStats.deals > 0 && periodStats.loginSeconds > 0) {
              value = calculatePeriodMetricValue(metricName, periodStats);
            } else if (periodStats.deals > 0 && periodStats.loginSeconds === 0) {
              // Has deals but no login time yet - incomplete data, don't show
              value = null;
              if (isDentleGroup || isLastPeriod) {
                console.log(`   ⚠️  [${groupName}] Has ${periodStats.deals} deals but 0 login time → setting null (waiting for sync)`);
              }
            } else {
              // No deals - no point to show in chart
              value = null;
            }
          } else {
            // For other metrics (commission, sms_rate, etc): always calculate
            value = calculatePeriodMetricValue(metricName, periodStats);
          }

          // Use naming convention: "GroupName_metric" for multiple metrics
          const dataKey = metricsToFetch.length > 1
            ? `${groupName}_${metricName}`
            : groupName;

          dataPoint[dataKey] = value;
        }
      }

      return dataPoint;
    });

    // Filter out time periods where ALL groups have zero activity (all values are null)
    // For order/h: day with no deals = all null values = should be filtered out
    const filteredTimeSeries = timeSeries.filter(dataPoint => {
      // Check if ANY value is non-null (at least one group has activity)
      const hasAnyData = Object.keys(dataPoint).some(key => {
        if (key === 'time') return false;
        return dataPoint[key] !== null && dataPoint[key] !== undefined;
      });

      // DEBUG: Log filtered periods
      if (!hasAnyData) {
        const dateStr = new Date(dataPoint.time).toISOString().split('T')[0];
        console.log(`   🗑️  Filtering out ${dateStr}: All groups have null values (no deals)`);
      }

      return hasAnyData;
    });

    console.log(`📊 Filtered time series: ${timeSeries.length} → ${filteredTimeSeries.length} periods (removed ${timeSeries.length - filteredTimeSeries.length} empty periods)`);

    // Calculate CUMULATIVE totals for the footer display (total for whole period)
    const groupTotals = {};
    for (const groupId in groupNames) {
      groupTotals[groupId] = {
        totalCommission: 0,
        totalDeals: 0,
        totalLoginSeconds: 0,
        totalSmsSent: 0,
        totalSmsDelivered: 0
      };
    }

    // Sum up all periods
    for (const timeKey of sortedTimes) {
      const periodData = timeData[timeKey];
      for (const groupId in periodData) {
        if (groupTotals[groupId]) {
          groupTotals[groupId].totalCommission += periodData[groupId].commission;
          groupTotals[groupId].totalDeals += periodData[groupId].deals;
          groupTotals[groupId].totalLoginSeconds += periodData[groupId].loginSeconds;
          groupTotals[groupId].totalSmsSent += periodData[groupId].smsSent;
          groupTotals[groupId].totalSmsDelivered += periodData[groupId].smsDelivered;
        }
      }
    }

    // Helper function for cumulative totals (used in footer)
    const calculateCumulativeMetricValue = (metricName, totals) => {
      switch (metricName) {
        case 'deals':
          return totals.totalDeals;
        case 'sms_rate':
          return totals.totalSmsSent > 0
            ? Math.round((totals.totalSmsDelivered / totals.totalSmsSent) * 100)
            : 0;
        case 'order_per_hour':
          // CRITICAL FIX: calculateDealsPerHour can return null (incomplete data)
          if (totals.totalLoginSeconds > 0) {
            const orderPerHour = loginTimeCache.calculateDealsPerHour(totals.totalDeals, totals.totalLoginSeconds);
            return orderPerHour !== null ? orderPerHour : 0;
          }
          return 0;
        case 'commission_per_hour':
          return totals.totalLoginSeconds > 0
            ? Math.round((totals.totalCommission / totals.totalLoginSeconds) * 3600)
            : 0;
        default: // commission
          return Math.round(totals.totalCommission);
      }
    };

    // Get all groups with cumulative values for the primary metric (used for footer sorting/display)
    const primaryMetric = metricsToFetch[0].metric;
    const allGroups = Object.entries(groupTotals)
      .map(([groupId, totals]) => {
        const groupName = groupNames[groupId] || `Group ${groupId}`;
        const total = calculateCumulativeMetricValue(primaryMetric, totals);
        return { groupId, name: groupName, total };
      })
      .sort((a, b) => b.total - a.total);

    // Note: filteredTimeSeries was created earlier (after building timeSeries)
    // It filters out days where ALL groups have zero activity

    // FINAL SUMMARY: Show order/h for each day and group for easy debugging
    console.log(`\n${'='.repeat(80)}`);
    console.log(`📊 FINAL SUMMARY - ORDER/H PER DAY AND GROUP:`);
    console.log(`${'='.repeat(80)}`);

    for (const dataPoint of filteredTimeSeries) {
      const dateStr = new Date(dataPoint.time).toISOString().split('T')[0];
      console.log(`\n📅 ${dateStr}:`);

      for (const groupId in groupNames) {
        const groupName = groupNames[groupId];
        const periodData = timeData[dataPoint.time];

        if (periodData && periodData[groupId]) {
          const { deals, loginSeconds, commission } = periodData[groupId];
          // CRITICAL FIX: calculateDealsPerHour can return null (incomplete data)
          let orderPerHour = 0;
          if (loginSeconds > 0) {
            const result = loginTimeCache.calculateDealsPerHour(deals, loginSeconds);
            orderPerHour = result !== null ? result : 0;
          }
          const hours = (loginSeconds / 3600).toFixed(2);

          console.log(`   ${groupName}: ${deals} deals ÷ ${hours}h = ${orderPerHour.toFixed(2)} order/h (commission: ${commission.toFixed(0)} THB)`);
        }
      }
    }

    console.log(`\n${'='.repeat(80)}`);
    console.log(`✅ TREND CHART COMPLETE: ${leaderboard.name}`);
    console.log(`${'='.repeat(80)}\n`);

    res.json({
      leaderboard: {
        id: leaderboard.id,
        name: leaderboard.name,
        groupColors: leaderboard.groupColors || {} // CRITICAL FIX: Include custom group colors
      },
      timeSeries: filteredTimeSeries,
      topUsers: allGroups, // Changed from individual users to user groups
      groupBy: 'user_group', // Indicate that data is grouped by user group
      metrics: metricsToFetch, // Array of metric configs with axis info
      metric: primaryMetric, // For backward compatibility
      groupedBy: groupByDay ? 'day' : 'hour',
      timePeriod: leaderboard.timePeriod || null, // Include timePeriod so frontend can show correct label
      dateRange: {
        startDate: startDate.toISOString(),
        endDate: endDate.toISOString()
      }
    });
  } catch (error) {
    console.error('❌ Error fetching leaderboard history:', error);
    res.status(500).json({ error: error.message });
  }
});

// Get recent SMS for notifications
router.get('/:id/recent-sms', async (req, res) => {
  try {
    const leaderboardId = req.params.id;
    const { minutes = 2 } = req.query;

    // Get leaderboard config
    const leaderboard = await leaderboardService.getLeaderboard(leaderboardId);
    if (!leaderboard) {
      return res.status(404).json({ error: 'Leaderboard not found' });
    }

    // Calculate date range (last N minutes)
    const endDate = new Date();
    const startDate = new Date();
    startDate.setMinutes(startDate.getMinutes() - parseInt(minutes));

    // Get SMS from cache
    const cachedSMS = await smsCache.getSMSInRange(startDate, endDate);

    // Get users for name mapping
    let adversusUsers = [];
    // Use cached users with fallback to API if not initialized
    adversusUsers = await userCache.getUsers({ adversusAPI });

    // Filter by user groups if specified
    let filteredSMS = cachedSMS;
    if (leaderboard.userGroups && leaderboard.userGroups.length > 0) {
      const normalizedGroups = leaderboard.userGroups.map(g => String(g));
      const allowedUserIds = adversusUsers
        .filter(u => u.group && u.group.id && normalizedGroups.includes(String(u.group.id)))
        .map(u => String(u.id));

      filteredSMS = cachedSMS.filter(sms =>
        allowedUserIds.includes(String(sms.userId))
      );
    }

    // Add user names
    const smsWithNames = filteredSMS.map(sms => {
      const user = adversusUsers.find(u => String(u.id) === String(sms.userId));
      return {
        ...sms,
        userName: user?.name || user?.firstname || `Agent ${sms.userId}`
      };
    });

    // Sort by timestamp (newest first)
    smsWithNames.sort((a, b) => new Date(b.timestamp) - new Date(a.timestamp));

    res.json(smsWithNames);
  } catch (error) {
    console.error('❌ Error fetching recent SMS:', error);
    res.status(500).json({ error: error.message });
  }
});

// Delete leaderboard
router.delete('/:id', async (req, res) => {
  try {
    await leaderboardService.deleteLeaderboard(req.params.id);

    // Invalidate cache
    leaderboardCache.invalidate(req.params.id);

    res.json({ success: true });
  } catch (error) {
    res.status(500).json({ error: error.message });
  }
});

// Upload logo for leaderboard
router.post('/:id/logo', upload.single('image'), async (req, res) => {
  try {
    const leaderboardId = req.params.id;

    if (!req.file) {
      return res.status(400).json({ error: 'No image provided' });
    }

    const logoUrl = req.file.path;

    // Update leaderboard with logo
    const leaderboard = await leaderboardService.getLeaderboard(leaderboardId);
    if (!leaderboard) {
      return res.status(404).json({ error: 'Leaderboard not found' });
    }

    await leaderboardService.updateLeaderboard(leaderboardId, {
      ...leaderboard,
      logo: logoUrl
    });

    console.log(`✅ Logo uploaded for leaderboard ${leaderboardId}: ${logoUrl}`);
    res.json({ logoUrl });
  } catch (error) {
    console.error('Error uploading leaderboard logo:', error);
    res.status(500).json({ error: error.message });
  }
});

// Migration endpoint: Add dealsPerHour to all existing leaderboards
router.post('/migrate/add-deals-per-hour', async (req, res) => {
  try {
    console.log('🔄 Starting migration: Adding dealsPerHour to all leaderboards...');

    const leaderboards = await leaderboardService.getLeaderboards();
    let updatedCount = 0;

    for (const leaderboard of leaderboards) {
      let needsUpdate = false;

      // Add dealsPerHour to visibleColumns if not present
      if (!leaderboard.visibleColumns) {
        leaderboard.visibleColumns = {
          dealsPerHour: true,
          deals: true,
          sms: true,
          commission: true,
          campaignBonus: true,
          total: true
        };
        needsUpdate = true;
      } else if (!leaderboard.visibleColumns.hasOwnProperty('dealsPerHour')) {
        leaderboard.visibleColumns.dealsPerHour = true;
        needsUpdate = true;
      }

      // Add dealsPerHour to columnOrder if not present
      if (!leaderboard.columnOrder) {
        leaderboard.columnOrder = ['dealsPerHour', 'deals', 'sms', 'commission', 'campaignBonus', 'total'];
        needsUpdate = true;
      } else if (!leaderboard.columnOrder.includes('dealsPerHour')) {
        // Add dealsPerHour at the beginning
        leaderboard.columnOrder = ['dealsPerHour', ...leaderboard.columnOrder];
        needsUpdate = true;
      }

      if (needsUpdate) {
        await leaderboardService.updateLeaderboard(leaderboard.id, leaderboard);
        updatedCount++;
        console.log(`✅ Updated leaderboard: ${leaderboard.name}`);
      }
    }

    console.log(`🎉 Migration complete! Updated ${updatedCount} leaderboards`);

    res.json({
      success: true,
      message: `Migration complete: ${updatedCount} leaderboards updated`,
      totalLeaderboards: leaderboards.length,
      updatedCount
    });
  } catch (error) {
    console.error('❌ Migration failed:', error);
    res.status(500).json({ error: error.message });
  }
});

// ==================== METRICS GRID - GROUP COMPARISON ====================

// Get aggregated metrics by user groups
router.get('/:id/group-metrics', async (req, res) => {
  try {
    const leaderboardId = req.params.id;

    // Get leaderboard config
    const leaderboard = await leaderboardService.getLeaderboard(leaderboardId);
    if (!leaderboard) {
      return res.status(404).json({ error: 'Leaderboard not found' });
    }

    // Validate it's a metrics-grid type
    if (leaderboard.type !== 'metrics-grid') {
      return res.status(400).json({ error: 'This endpoint is only for metrics-grid leaderboards' });
    }

    // Validate configuration
    if (!leaderboard.selectedGroups || leaderboard.selectedGroups.length === 0) {
      return res.status(400).json({ error: 'No groups selected for this metrics-grid leaderboard' });
    }

    if (!leaderboard.metrics || leaderboard.metrics.length === 0) {
      return res.status(400).json({ error: 'No metrics configured for this metrics-grid leaderboard' });
    }

    console.log(`📊 [Metrics Grid: ${leaderboard.name}] Aggregating data for groups: ${leaderboard.selectedGroups.join(', ')}`);

    // Get Adversus users and groups
    let adversusUsers = [];
    let adversusGroups = [];

    // Use cached users with fallback to API if not initialized
    adversusUsers = await userCache.getUsers({ adversusAPI });

    // CRITICAL: If user cache is empty, ALL filtering will fail → 0 deals!
    // This happens when server just started or central sync hasn't run yet
    if (adversusUsers.length === 0) {
      console.error('🚨 CRITICAL: User cache is EMPTY! All metrics will show 0 deals.');
      console.error('   Central sync has not run yet or failed.');
      console.error('   Attempting direct API call as emergency fallback...');

      try {
        const result = await adversusAPI.getUsers();
        adversusUsers = result.users || [];
        console.log(`✅ Emergency fallback: Got ${adversusUsers.length} users from API`);

        // Update cache for future requests
        userCache.update(adversusUsers);
      } catch (error) {
        console.error('❌ Emergency fallback to API also failed:', error.message);
        return res.status(500).json({
          error: 'User cache not initialized and API fallback failed',
          details: 'Central sync may not be running. Check server startup logs.'
        });
      }
    }

    try {
      const groupsResult = await adversusAPI.getUserGroups();
      adversusGroups = groupsResult.groups || [];
    } catch (error) {
      console.error('⚠️ Failed to load Adversus groups:', error.message);
      return res.status(500).json({ error: 'Failed to load Adversus data' });
    }

    // Build group metrics for each selected group
    const groupMetrics = [];

    // Log available groups for debugging
    console.log(`\n📋 Available groups (${adversusGroups.length} total):`);
    adversusGroups.forEach(g => {
      console.log(`   - ID: ${g.id} (type: ${typeof g.id}), Name: "${g.name}"`);
    });

    for (const groupId of leaderboard.selectedGroups) {
      console.log(`\n🔍 Looking for group ID: ${groupId} (type: ${typeof groupId})`);

      // Try to find group in adversusGroups first
      let group = adversusGroups.find(g => String(g.id) === String(groupId));

      // Get all users in this group
      const usersInGroup = adversusUsers.filter(u => String(u.group?.id) === String(groupId));
      const userIds = usersInGroup.map(u => String(u.id));

      // FALLBACK: If group not found in adversusGroups, try to get name from users in group
      let groupName = group?.name;
      if (!groupName && usersInGroup.length > 0 && usersInGroup[0].group?.name) {
        groupName = usersInGroup[0].group.name;
        console.log(`   ℹ️ Group not in adversusGroups, but found name from user: "${groupName}"`);
      }

      // Final fallback
      if (!groupName) {
        groupName = `Group ${groupId}`;
        console.warn(`⚠️ Could not find group name for ID ${groupId}! Using fallback.`);
      }

      console.log(`📊 Processing group: ${groupName} (ID: ${groupId})`);

      console.log(`   👥 Found ${usersInGroup.length} users in group`);

      // DEBUG: Log first few user IDs
      if (userIds.length > 0) {
        console.log(`   📋 Sample user IDs: ${userIds.slice(0, 5).join(', ')}${userIds.length > 5 ? '...' : ''}`);
      } else {
        console.error(`   🚨 WARNING: No users found in this group!`);
      }

      // Initialize metrics object for this group
      const metrics = {
        groupId,
        groupName,
        metrics: {}
      };

      // Calculate each metric
      for (const metricConfig of leaderboard.metrics) {
        const { id, label, timePeriod, metric } = metricConfig;

        console.log(`   📈 Calculating: ${label} (${metric}, ${timePeriod})`);

        // Calculate date range for this metric
        const { startDate, endDate } = leaderboardService.getDateRange({ timePeriod });

        // NOTE: Central sync scheduler handles all cache updates every 3 minutes
        // This endpoint just reads from cache (no sync calls to avoid rate limiting)

        // Get deals for this group in date range
        const allDeals = await dealsCache.getDealsInRange(startDate, endDate);
        const groupDeals = allDeals.filter(deal => userIds.includes(String(deal.userId)));

        // DEBUG: Log filtering results
        console.log(`   📦 All deals: ${allDeals.length}, Group deals (after filter): ${groupDeals.length}`);
        if (allDeals.length > 0 && groupDeals.length === 0) {
          console.error(`   🚨 CRITICAL: ${allDeals.length} deals exist but 0 match group userIds!`);
          console.error(`   👥 Group userIds (${userIds.length}): ${userIds.slice(0, 10).join(', ')}${userIds.length > 10 ? '...' : ''}`);
          const sampleDeals = allDeals.slice(0, 5).map(d => `lead_id=${d.leadId}, user_id=${d.userId}`);
          console.error(`   📋 Sample deal data: ${sampleDeals.join(', ')}`);
          console.error(`   🔍 Type check: userIds[0] type=${typeof userIds[0]}, deals[0].userId type=${typeof allDeals[0]?.userId}`);
        } else if (allDeals.length === 0) {
          console.error(`   🚨 CRITICAL: dealsCache.getDealsInRange() returned 0 deals!`);
          console.error(`   📅 Query was for: ${startDate.toISOString()} → ${endDate.toISOString()}`);
        }

        // Get SMS for this group in date range
        const allSMS = await smsCache.getSMSInRange(startDate, endDate);
        const groupSMS = allSMS.filter(sms => userIds.includes(String(sms.userId)));

        // DEBUG: Log SMS filtering for comparison
        console.log(`   💬 All SMS: ${allSMS.length}, Group SMS (after filter): ${groupSMS.length}`);

        // Calculate metric value
        let value = 0;

        switch (metric) {
          case 'ordersPerHour':
          case 'order_per_hour':
          case 'dealsPerHour': {
            // CRITICAL FIX: Ensure multiDeals is parsed as integer
            const totalDeals = groupDeals.reduce((sum, d) => {
              const multiDeals = parseInt(d.multiDeals) || 1;
              return sum + multiDeals;
            }, 0);
            let totalLoginSeconds = 0;
            let hasIncompleteData = false;

            for (const userId of userIds) {
              const loginTime = await loginTimeCache.getLoginTime(userId, startDate, endDate);

              if (loginTime === null) {
                // getLoginTime returns null for incomplete multi-day data
                // This prevents absurdly high order/h from partial login time
                hasIncompleteData = true;
                console.warn(`⚠️  User ${userId}: Incomplete loginTime data for period, skipping order/h calculation`);
                break; // Stop early - can't calculate accurate order/h
              }

              totalLoginSeconds += loginTime?.loginSeconds || 0;
            }

<<<<<<< HEAD
            if (hasIncompleteData) {
              // Don't show misleading data - show null (will display as "-" in frontend)
              value = null;
              console.error(`❌ Cannot calculate order/h: Incomplete loginTime data for period`);
            } else {
              const loginHours = totalLoginSeconds / 3600;
              value = loginHours > 0 ? (totalDeals / loginHours) : 0;
              value = Math.round(value * 100) / 100; // Round to 2 decimals
=======
            const loginHours = totalLoginSeconds / 3600;
            // CRITICAL FIX: If there are deals but no login time yet, show null instead of 0
            // This prevents misleading "0.00 order/h" display while waiting for central sync
            if (loginHours > 0) {
              value = totalDeals / loginHours;
              value = Math.round(value * 100) / 100; // Round to 2 decimals
            } else if (totalDeals > 0) {
              // Has deals but no login time yet - return null (will be handled as "-" or hidden)
              value = null;
              console.log(`   ⚠️  Metrics Grid: Group has ${totalDeals} deals but 0 login time → showing null`);
            } else {
              // No deals and no login time - show 0
              value = 0;
>>>>>>> 0921003b
            }
            break;
          }

          case 'orders':
          case 'deals': {
            // CRITICAL FIX: Ensure multiDeals is parsed as integer
            // Prevents string concatenation if DB returns string
            value = groupDeals.reduce((sum, d) => {
              const multiDeals = parseInt(d.multiDeals) || 1;
              return sum + multiDeals;
            }, 0);
            break;
          }

          case 'sms_success_rate':
          case 'smsSuccessRate': {
            // Get unique receivers (successful SMS)
            const uniqueReceivers = new Set(groupSMS.map(sms => sms.receiver));
            const uniqueSMS = uniqueReceivers.size;
            const totalDeals = groupDeals.length;

            value = totalDeals > 0 ? Math.round((totalDeals / uniqueSMS) * 100) : 0;
            // Store uniqueSMS as additional data for display
            metrics.metrics[id] = {
              label,
              value,
              timePeriod,
              metric,
              additionalData: { uniqueSMS }
            };
            console.log(`   ✅ ${label}: ${value}% (${uniqueSMS} SMS)`);
            continue; // Skip the generic assignment below
          }

          case 'sms_unique':
          case 'uniqueSMS': {
            const uniqueReceivers = new Set(groupSMS.map(sms => sms.receiver));
            value = uniqueReceivers.size;
            break;
          }

          case 'commission':
          case 'totalCommission': {
            value = groupDeals.reduce((sum, d) => sum + parseFloat(d.commission || 0), 0);
            value = Math.round(value);
            break;
          }

          default:
            console.warn(`   ⚠️ Unknown metric type: ${metric}`);
            value = 0;
        }

        // VALIDATION: Ensure value is a valid number
        if (typeof value !== 'number' || isNaN(value)) {
          console.error(`   ❌ INVALID VALUE for ${label}: ${typeof value} = ${JSON.stringify(value)}`);
          value = 0; // Fallback to 0 for safety
        }

        metrics.metrics[id] = {
          label,
          value,
          timePeriod,
          metric
        };

        console.log(`   ✅ ${label}: ${value} (type: ${typeof value})`);
      }

      // VALIDATION: Final check before pushing
      console.log(`\n🔍 Final metrics for ${groupName}:`, JSON.stringify(metrics, null, 2));

      // Deep clone to prevent mutation
      groupMetrics.push(JSON.parse(JSON.stringify(metrics)));
    }

    console.log(`\n✅ Completed metrics grid calculation for ${groupMetrics.length} groups`);

    res.json({
      leaderboard,
      groupMetrics,
      calculatedAt: new Date().toISOString()
    });

  } catch (error) {
    console.error('❌ Error calculating group metrics:', error);
    res.status(500).json({ error: error.message });
  }
});

module.exports = router;<|MERGE_RESOLUTION|>--- conflicted
+++ resolved
@@ -1154,7 +1154,6 @@
             ? Math.round((periodStats.smsDelivered / periodStats.smsSent) * 100)
             : 0;
         case 'order_per_hour':
-<<<<<<< HEAD
           // Handle incomplete loginTime data (null)
           if (periodStats.loginSeconds === null) {
             return null;
@@ -1163,14 +1162,6 @@
             ? loginTimeCache.calculateDealsPerHour(periodStats.deals, periodStats.loginSeconds)
             : 0;
           return orderPerHour;
-=======
-          // CRITICAL FIX: calculateDealsPerHour can return null (incomplete data)
-          if (periodStats.loginSeconds > 0) {
-            const orderPerHour = loginTimeCache.calculateDealsPerHour(periodStats.deals, periodStats.loginSeconds);
-            return orderPerHour !== null ? orderPerHour : 0;
-          }
-          return 0;
->>>>>>> 0921003b
         case 'commission_per_hour':
           // Handle incomplete loginTime data (null)
           if (periodStats.loginSeconds === null) {
@@ -1735,7 +1726,6 @@
               totalLoginSeconds += loginTime?.loginSeconds || 0;
             }
 
-<<<<<<< HEAD
             if (hasIncompleteData) {
               // Don't show misleading data - show null (will display as "-" in frontend)
               value = null;
@@ -1744,21 +1734,6 @@
               const loginHours = totalLoginSeconds / 3600;
               value = loginHours > 0 ? (totalDeals / loginHours) : 0;
               value = Math.round(value * 100) / 100; // Round to 2 decimals
-=======
-            const loginHours = totalLoginSeconds / 3600;
-            // CRITICAL FIX: If there are deals but no login time yet, show null instead of 0
-            // This prevents misleading "0.00 order/h" display while waiting for central sync
-            if (loginHours > 0) {
-              value = totalDeals / loginHours;
-              value = Math.round(value * 100) / 100; // Round to 2 decimals
-            } else if (totalDeals > 0) {
-              // Has deals but no login time yet - return null (will be handled as "-" or hidden)
-              value = null;
-              console.log(`   ⚠️  Metrics Grid: Group has ${totalDeals} deals but 0 login time → showing null`);
-            } else {
-              // No deals and no login time - show 0
-              value = 0;
->>>>>>> 0921003b
             }
             break;
           }
